--- conflicted
+++ resolved
@@ -9,10 +9,6 @@
 
 # Check if Docker is running
 if ! docker info >/dev/null 2>&1; then
-<<<<<<< HEAD
-    echo "❌ Docker is not running. Please start Docker daemon."
-    exit 1
-=======
     echo "❌ Docker is not running or user doesn't have permission."
     echo "🔄 Trying with sudo or checking if Docker needs to be started..."
     
@@ -34,7 +30,6 @@
 else
     DOCKER_CMD="docker"
     COMPOSE_CMD="docker compose"
->>>>>>> e6f9a1fa
 fi
 
 # Check if docker-compose.yml exists
@@ -45,21 +40,6 @@
 
 # Stop and remove existing containers
 echo "🛑 Stopping existing containers (if any)..."
-<<<<<<< HEAD
-docker compose down --remove-orphans
-
-# Clean up old images (optional - keeps only last 2 versions)
-echo "🧹 Cleaning up old Docker images..."
-docker image prune -f
-
-# Build Docker images
-echo "🔨 Building Docker images..."
-docker compose build --no-cache || { echo "❌ Docker build failed!"; exit 1; }
-
-# Start containers in detached mode
-echo "▶️  Starting containers..."
-docker compose up -d || { echo "❌ Docker Compose up failed!"; exit 1; }
-=======
 $COMPOSE_CMD down --remove-orphans
 
 # Clean up old images (optional - keeps only last 2 versions)
@@ -73,31 +53,20 @@
 # Start containers in detached mode
 echo "▶️  Starting containers..."
 $COMPOSE_CMD up -d || { echo "❌ Docker Compose up failed!"; exit 1; }
->>>>>>> e6f9a1fa
 
 # Give some time for container to start
 echo "⏳ Waiting for containers to start..."
 sleep 10
 
 # Check if the container is running
-<<<<<<< HEAD
-container_name=$(docker compose ps -q yolo 2>/dev/null)
-=======
 container_name=$($COMPOSE_CMD ps -q yolo 2>/dev/null)
->>>>>>> e6f9a1fa
 
 if [ -z "$container_name" ]; then
   echo "❌ Docker container for yolo service is not running."
   echo "📋 Current container status:"
-<<<<<<< HEAD
-  docker compose ps
-  echo "📋 Last 20 logs:"
-  docker compose logs --tail 20 yolo
-=======
   $COMPOSE_CMD ps
   echo "📋 Last 20 logs:"
   $COMPOSE_CMD logs --tail 20 yolo
->>>>>>> e6f9a1fa
   exit 1
 fi
 
@@ -127,17 +96,10 @@
 done
 
 echo "📋 Container status:"
-<<<<<<< HEAD
-docker compose ps
-
-echo "📋 Last 10 logs from container:"
-docker logs --tail 10 "$container_name"
-=======
 $COMPOSE_CMD ps
 
 echo "📋 Last 10 logs from container:"
 $DOCKER_CMD logs --tail 10 "$container_name"
->>>>>>> e6f9a1fa
 
 echo ""
 echo "🎉 Deployment completed successfully!"
