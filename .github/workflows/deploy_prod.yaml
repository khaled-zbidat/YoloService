--- conflicted
+++ resolved
@@ -179,12 +179,4 @@
           # Verify deployment
           sleep 10
           curl -f http://localhost:8667/health || exit 1
-<<<<<<< HEAD
           echo "🚀 Production deployment successful!"
-=======
-          echo "🎉 Production deployment successful!"
-          
-          # Verify OpenTelemetry Collector metrics endpoint
-          echo "📊 Verifying OpenTelemetry Collector metrics endpoint..."
-          curl -f http://localhost:8889/metrics > /dev/null && echo "✅ OTC metrics endpoint is accessible" || echo "⚠️  OTC metrics endpoint not accessible"
->>>>>>> 247e73a8
